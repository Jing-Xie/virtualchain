#!/usr/bin/env python
# -*- coding: utf-8 -*-
"""
    Virtualchain
    ~~~~~
    copyright: (c) 2014 by Halfmoon Labs, Inc.
    copyright: (c) 2015 by Blockstack.org
    
    This file is part of Virtualchain
    
    Virtualchain is free software: you can redistribute it and/or modify
    it under the terms of the GNU General Public License as published by
    the Free Software Foundation, either version 3 of the License, or
    (at your option) any later version.
    
    Virtualchain is distributed in the hope that it will be useful,
    but WITHOUT ANY WARRANTY; without even the implied warranty of
    MERCHANTABILITY or FITNESS FOR A PARTICULAR PURPOSE.  See the
    GNU General Public License for more details.
    You should have received a copy of the GNU General Public License
    along with Virtualchain.  If not, see <http://www.gnu.org/licenses/>.
"""

<<<<<<< HEAD
__version__ = '0.14.1.2'
=======
__version__ = '0.14.2'
>>>>>>> 06fb97b6
<|MERGE_RESOLUTION|>--- conflicted
+++ resolved
@@ -21,8 +21,4 @@
     along with Virtualchain.  If not, see <http://www.gnu.org/licenses/>.
 """
 
-<<<<<<< HEAD
-__version__ = '0.14.1.2'
-=======
-__version__ = '0.14.2'
->>>>>>> 06fb97b6
+__version__ = '0.14.2'