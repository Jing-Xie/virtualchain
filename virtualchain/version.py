--- conflicted
+++ resolved
@@ -21,8 +21,4 @@
     along with Virtualchain.  If not, see <http://www.gnu.org/licenses/>.
 """
 
-<<<<<<< HEAD
-__version__ = '0.0.13.5'
-=======
-__version__ = '0.14.0'
->>>>>>> 755df8d3
+__version__ = '0.14.0'