--- conflicted
+++ resolved
@@ -9,13 +9,8 @@
 
 __version__ = '0.1.10'
 
-<<<<<<< HEAD
 from .address import BitcoinAddress, LitecoinAddress, NamecoinAddress, \
-    PeercoinAddress, PrimecoinAddress
-=======
-from .addresses import BitcoinAddress, LitecoinAddress, NamecoinAddress, \
     PeercoinAddress, PrimecoinAddress, DogecoinAddress
->>>>>>> 5585578b
 from .utils import random_secret_exponent, random_passphrase, \
     b58check_encode, b58check_decode, b58check_unpack, b58check_version_byte, \
     is_hex, is_valid_b58check, is_hex_private_key, is_wif_private_key
