--- conflicted
+++ resolved
@@ -108,7 +108,6 @@
             self.public_key.to_pem(), self.reference['pem_public_key'])
 
 
-
 class BitcoinCompressedPublicKeyTest(unittest.TestCase):
     def setUp(self):
         self.reference = {
@@ -143,7 +142,6 @@
             self.public_key.to_hex(), self.reference['hex_public_key'])
 
 
-
 class BitcoinPublicKeyCreationTest(unittest.TestCase):
     def setUp(self):
         self.address_compressed = '14Q8uVAX29RUMvqPGXL5sg6NiwwMRFCm8C'
@@ -181,7 +179,6 @@
         public_key_string = '\x02\x06\x8f\xd9\xd4r\x83\xfb1\x0em\xfbf\xb1A\xddx\xfb\xab\xc7m\x07=H\xcd\xdcw\x0f\xfb+\xd2b\xd7'
         self.assertEqual(self.address_compressed, BitcoinPublicKey(
             public_key_string).address())
-
 
 
 class BitcoinPrivateKeyToPublicKeyTest(unittest.TestCase):
@@ -228,7 +225,6 @@
             self.private_key.to_pem(), self.reference['pem_private_key'])
 
 
-
 class BitcoinKeypairTest(unittest.TestCase):
     reference = _reference_info
 
@@ -256,7 +252,6 @@
     def test_public_key(self):
         self.assertEqual(
             self.keypair.public_key(), self.reference['hex_public_key'])
-
 
 
 class AltcoinKeypairTest(unittest.TestCase):
@@ -341,7 +336,6 @@
             self.reference['wif_private_key'])
 
 
-
 class RandomBitcoinKeypairsTest(unittest.TestCase):
     def setUp(self):
         self.keypair = BitcoinKeypair()
@@ -401,7 +395,6 @@
     def test_is_hex_private_key(self):
         self.assertTrue(
             is_256bit_hex_string(self.reference['hex_private_key']))
-
 
 
 class SequentialWalletTest(unittest.TestCase):
@@ -436,7 +429,6 @@
         'value': 55366270
     }
 }
-
 
 
 class ServicesGetUnspentsTest(unittest.TestCase):
@@ -480,14 +472,9 @@
         self.compare_unspents(unspents)
 
     def test_chain_com_get_unspents(self):
-<<<<<<< HEAD
-        client = chain_com.ChainComClient(SECRETS['chain_api_id'], SECRETS['chain_api_secret'])
+        client = chain_com.ChainComClient(SECRETS['chain_api_id'],
+                SECRETS['chain_api_secret'])
         unspents = chain_com.get_unspents(self.address, client)
-=======
-        client = ChainComClient(
-            SECRETS['chain_api_id'], SECRETS['chain_api_secret'])
-        unspents = transactions.get_unspents(self.address, client)
->>>>>>> 073dd830
         self.compare_total_value(unspents)
         self.compare_unspents(unspents)
 
@@ -506,12 +493,8 @@
         pass
 
     def test_analyze_private_key(self):
-<<<<<<< HEAD
-        client = chain_com.ChainComClient(SECRETS['chain_api_id'], SECRETS['chain_api_secret'])
-=======
-        client = ChainComClient(
-            SECRETS['chain_api_id'], SECRETS['chain_api_secret'])
->>>>>>> 073dd830
+        client = chain_com.ChainComClient(SECRETS['chain_api_id'],
+                SECRETS['chain_api_secret'])
         private_key_obj, from_address, inputs = analyze_private_key(
             self.private_key, client)
         self.assertTrue(isinstance(private_key_obj, BitcoinPrivateKey))
@@ -527,14 +510,8 @@
         pass
 
     def test_namecoin_build_transaction(self):
-<<<<<<< HEAD
         signed_tx = make_send_to_address_tx(self.recipient_address, 1000000,
             self.private_key, self.namecoind_client)
-=======
-        unspents = get_unspents(recipient_address, self.namecoind_client)
-        signed_tx = make_send_to_address_tx(
-            recipient_address, 1000000, private_key, self.namecoind_client)
->>>>>>> 073dd830
         resp = broadcast_transaction(signed_tx, self.namecoind_client)
         self.assertTrue(resp.get('success'))
 
@@ -545,29 +522,17 @@
         self.private_key = BitcoinPrivateKey(SECRETS["private_key"])
         self.send_amount = 1000
 
-<<<<<<< HEAD
         self.blockcypher_client = blockcypher.BlockcypherClient()
         self.chain_com_client = chain_com.ChainComClient(SECRETS['chain_api_id'],
             SECRETS['chain_api_secret'])
         self.blockchain_info_client = blockchain_info.BlockchainInfoClient(
-=======
-        self.chain_com_client = ChainComClient(
-            SECRETS['chain_api_id'], SECRETS['chain_api_secret'])
-        self.blockchain_info_client = BlockchainInfoClient(
->>>>>>> 073dd830
             SECRETS['blockchain_api_key'])
         self.bitcoind_client = bitcoind_client
         self.bitcoind = create_bitcoind_service_proxy(
             SECRETS['rpc_username'], SECRETS['rpc_password'])
 
-<<<<<<< HEAD
         self.signed_tx = make_send_to_address_tx(self.recipient_address, self.send_amount,
             self.private_key, self.blockcypher_client)
-=======
-        self.signed_tx = make_send_to_address_tx(
-            self.recipient_address, self.send_amount,
-            self.private_key, self.chain_com_client)
->>>>>>> 073dd830
 
     def tearDown(self):
         pass
@@ -611,16 +576,10 @@
     def setUp(self):
         self.private_key = SECRETS['private_key_2']
 
-<<<<<<< HEAD
         self.blockcypher_client = blockcypher.BlockcypherClient()
         self.chain_com_client = chain_com.ChainComClient(SECRETS['chain_api_id'],
             SECRETS['chain_api_secret'])
         self.blockchain_info_client = blockchain_info.BlockchainInfoClient(
-=======
-        self.chain_com_client = ChainComClient(
-            SECRETS['chain_api_id'], SECRETS['chain_api_secret'])
-        self.blockchain_info_client = BlockchainInfoClient(
->>>>>>> 073dd830
             SECRETS['blockchain_api_key'])
         self.bitcoind_client = bitcoind_client
 
@@ -637,18 +596,10 @@
         return broadcast_transaction(tx, client)
 
     def test_hex_op_return_tx(self):
-<<<<<<< HEAD
         data = '00' * 40
         signed_tx = self.run_op_return_tx_building(data, self.blockcypher_client, format='hex')
         resp = self.run_tx_broadcasting(signed_tx, self.blockcypher_client)
-=======
-        data = '00'*40
-        signed_tx = self.run_op_return_tx_building(
-            data, self.chain_com_client, format='hex')
-        resp = self.run_tx_broadcasting(signed_tx, self.chain_com_client)
->>>>>>> 073dd830
         self.assertTrue(resp.get('success'))
-
 
 
 class MerkleTest(unittest.TestCase):
