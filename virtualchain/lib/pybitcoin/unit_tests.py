--- conflicted
+++ resolved
@@ -549,10 +549,6 @@
             self.signed_tx, self.chain_com_client)
         self.assertTrue(resp.get('success'))
 
-<<<<<<< HEAD
-
-=======
->>>>>>> 80720cfb
     def test_send_transaction_blockcypher_com(self):
         resp = self.broadcast_with_client(
             self.signed_tx, self.blockcypher_client)
