--- conflicted
+++ resolved
@@ -36,15 +36,8 @@
 get_class = lambda x: globals()[x]
 
 from settings import BITCOIND_RPC_PASSWORD, BITCOIND_RPC_USERNAME, \
-<<<<<<< HEAD
-    BLOCKCHAIN_API_KEY, NAMECOIN_PRIVATE_KEY, \
-    BLOCKCYPHER_API_KEY, BLOCKCHAIN_API_KEY, BITCOIN_PRIVATE_KEY, \
-    BITCOIN_PRIVATE_KEY_2
-=======
-    BLOCKCHAIN_API_KEY, BLOCKCYPHER_API_KEY, BLOCKCHAIN_API_KEY, \
+    BLOCKCHAIN_API_KEY, BLOCKCYPHER_API_KEY, \
     BITCOIN_PRIVATE_KEY, BITCOIN_PRIVATE_KEY_2
->>>>>>> 7ded4311
-
 
 bitcoind_client = BitcoindClient(
     server='btcd.onename.com', port=8332, user=BITCOIND_RPC_USERNAME,
@@ -483,11 +476,7 @@
         pass
 
     def test_analyze_private_key(self):
-<<<<<<< HEAD
-        client = blockcypher.BlockcypherClient()
-=======
         client = blockcypher.BlockcypherClient(BLOCKCYPHER_API_KEY)
->>>>>>> 7ded4311
         private_key_obj, from_address, inputs = analyze_private_key(
             self.private_key, client)
         self.assertTrue(isinstance(private_key_obj, BitcoinPrivateKey))
