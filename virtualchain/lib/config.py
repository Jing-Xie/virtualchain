--- conflicted
+++ resolved
@@ -30,12 +30,7 @@
 if os.environ.get("BLOCKSTACK_DEBUG") == "1":
     DEBUG = True
 
-<<<<<<< HEAD
-TESTSET = False
-IMPL = None             # class, package, or instance that implements the virtual chain state
-=======
 IMPL = None             # class, package, or instance that implements the virtual chain state engine
->>>>>>> 755df8d3
 
 """ virtualchain daemon configs
 """
