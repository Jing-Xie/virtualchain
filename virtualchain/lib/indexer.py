#!/usr/bin/env python
# -*- coding: utf-8 -*-
"""
    Virtualchain
    ~~~~~
    copyright: (c) 2014-2015 by Halfmoon Labs, Inc.
    copyright: (c) 2016 by Blockstack.org
    
    This file is part of Virtualchain
    
    Virtualchain is free software: you can redistribute it and/or modify
    it under the terms of the GNU General Public License as published by
    the Free Software Foundation, either version 3 of the License, or
    (at your option) any later version.
    
    Virtualchain is distributed in the hope that it will be useful,
    but WITHOUT ANY WARRANTY; without even the implied warranty of
    MERCHANTABILITY or FITNESS FOR A PARTICULAR PURPOSE.  See the
    GNU General Public License for more details.
    You should have received a copy of the GNU General Public License
    along with Virtualchain.  If not, see <http://www.gnu.org/licenses/>.
"""


import os
import sys
import json
import binascii
import copy
import shutil
import time
import traceback
import simplejson

from .hashing import *
from .merkle import *

from collections import defaultdict 

import config
import blockchain.transactions as transactions

log = config.get_logger("virtualchain")
 
RESERVED_KEYS = [
   'virtualchain_opcode',
   'virtualchain_outputs',
   'virtualchain_senders',
   'virtualchain_fee',
   'virtualchain_block_number',
   'virtualchain_accepted',
   'virtualchain_txid',
   'virtualchain_txindex'
]

class StateEngine( object ):
    """
    Client to the virtual chain's database of operations, constructed and  
    kept synchronized with records in the underlying blockchain.  If the blockchain 
    is the ledger of all operations to have ever been committed 
    (including invalid and fraudulent ones), then the virtual chain is the sequence 
    of operations that we're interested in, and the state engine is the logic
    for finding and processing the subsequence of these that are "valid."
    
    The purpose of the state engine is to process records from the blockchain in order 
    to carry out its application's core business logic.  This usually means building up a 
    database over the set of virtual chain records.  Virtual chain data are 
    encoded in transactions data within the underlying cryptocurrency (i.e. OP_RETURNs in Bitcoin).
    Each block in the blockchain must be fed into the database, and the blocks' 
    operations extracted, validated, and accounted for.  As such, at block N,
    the state engine would have a database represents its current state at block N.
    
    Because the underlying cryptocurrency blockchain can fork, state engine peers need to 
    determine that they are on the same fork so they will know which virtual chain operations 
    to process.  To do so, the state engine calculates a Merkle tree over the operations processed 
    from the current block, as well as the root of the previous such tree for the previous block,
    and encodes the root hash in each operation.  Then, one peer can tell that the other peer's operations
    were calculated on the same blockchain fork simply by ensuring that the operation had
    the right Merkle root hash for that block.  These Merkle root hashes are called
    "consensus hashes."
    
    Processing a block happens in seven stages: "parse", "check", "log", "commit", "serialize", "snapshot", and "save"
    * "Parsing" a block transaction's nulldata (i.e. from an OP_RETURN) means translating 
    the OP_RETURN data into a virtual chain operation.
    * "Checking" an operation means ensuring the operation is valid.
    * "Logging" an operation means staging an operation to be fed into the state engine.
    * "Committing" an operation means feeding it into the state engine.
    * "Serializing" an operation means turning it into a byte string, in preparation for snapshotting.
    * "Snapshotting" means calculating the consensus hash of the state engine, at block N.
    * "Saving" means writing the new state to persistent storage.
    
    Blocks are processed in order, and transactions within a block are processed in the order in which 
    they appear in it.
    """
    

    def __init__(self, magic_bytes, opcodes, opfields, impl=None, state=None, initial_snapshots={}, expected_snapshots={}, backup_frequency=None, backup_max_age=None, read_only=False ):
        """
        Construct a state engine client, optionally from locally-cached 
        state and the set of previously-calculated consensus 
        hashes for each block.
        
        This class will be fed a sequence of sets of transactions, grouped by block 
        and ordered by block ID, that each contain a data-bearing field.  The data
        will be parsed, checked, logged, and committed by the implementation (impl).
        The implementation decides exactly what each of these mean; this class simply
        feeds it the transactions in the order they appeared on the blockchain.
        
        This class looks for transaction data that starts with the byte sequence in magic_bytes,
        and then only select those which start with magic_bytes + op, where op is an 
        opcode byte in opcodes.  Magic bytes can be of variable length, but it should
        be specific to this virtual chain.
        
        Expected transaction data field format:
        
         0     M  M+1                      len(data_field)-M-1
         |-----|--|------------------------|
          magic op payload
        
        The job of the implementation is to translate the above data, plus anything else it 
        can earn from the previously-parsed transactions and from other sources, into a 
        dictionary of (field: value) tuples that constitute an operation.

        @magic_bytes: the `magic` field above.
        @opcodes: the list of possible values for the `op` field.
        @opfields: a dictionary that maps each `op` to a list of field names. 
        
        The caller may supply an optional argument called 'state', which will be 
        passed into each implementation method.  It is meant to preserve implementation-
        specific state--in particular, whatever state the implementation expects to be 
        present.

        If @expected_snapshots is given, then this is a dict that maps block heights
        to their expected consensus hashes.  If the calculated consensus hash does not 
        match the expected consensus hash, the state engine aborts the program.
        """
        
        self.consensus_hashes = initial_snapshots
        self.pending_ops = defaultdict(list)
        self.magic_bytes = magic_bytes 
        self.opcodes = opcodes[:]
        self.opfields = copy.deepcopy(opfields)
        self.state = state
        self.impl = impl
        self.lastblock = self.impl.get_first_block_id() - 1
        self.pool = None
        self.rejected = {}
        self.expected_snapshots = expected_snapshots
        self.backup_frequency = backup_frequency
        self.backup_max_age = backup_max_age
        self.read_only = read_only

        firsttime = True

        consensus_snapshots_filename = config.get_snapshots_filename(impl=impl)
        lastblock_filename = config.get_lastblock_filename(impl=impl)
       
        # if we crashed during a commit, and we're openning read-write, try to finish
        if not read_only:
            rc = self.commit( startup=True )
            if not rc:
               log.error("Failed to commit partial data.  Rolling back and aborting.")
               self.rollback()
               traceback.print_stack()
               os.abort()

        # can be missing all files (i.e. this is the first time), or none of them 
        for fp in [consensus_snapshots_filename, lastblock_filename]:
            if os.path.exists( fp ):
                # starting with existing data
                firsttime = False
        
        # attempt to load the snapshots 
        if os.path.exists( consensus_snapshots_filename ):
           log.debug("consensus snapshots at '%s'" % consensus_snapshots_filename)

           try:
              with open(consensus_snapshots_filename, 'r') as f: 
                 db_dict = json.loads(f.read())
                 assert 'snapshots' in db_dict
                 self.consensus_hashes = db_dict['snapshots']
                 
           except Exception, e:
              log.error("FATAL: Failed to read consensus snapshots at '%s'. Aborting." % consensus_snapshots_filename )
              log.exception(e)
              traceback.print_stack()
              os.abort()
            
        elif firsttime:

            log.debug("consensus snapshots at '%s'" % consensus_snapshots_filename)
            try:
                with open( consensus_snapshots_filename, 'w') as f:
                    f.write( json.dumps( {'snapshots': self.consensus_hashes} ) )
                    f.flush()

            except Exception, e:
                log.error("FATAL: failed to store initial snapshots to %s. Aborting." % consensus_snapshots_filename )
                log.exception(e)
                traceback.print_stack()
                os.abort()

        else:
            log.error("FATAL: No such file or directory: %s" % consensus_snapshots_filename )
            traceback.print_stack()
            os.abort()

        # what was the last block processed?
        if os.path.exists( lastblock_filename ):
           log.debug("lastblock at '%s'" % lastblock_filename)

           self.lastblock = self.get_lastblock( lastblock_filename=lastblock_filename )
           log.debug("Lastblock: %s (%s)" % (self.lastblock, lastblock_filename))
           if self.lastblock is None:
              log.error("FATAL: Failed to read last block number at '%s'.  Aborting." % lastblock_filename )
              log.exception(e)
              traceback.print_stack()
              os.abort()
         
        elif firsttime:
            log.debug("lastblock at '%s'" % lastblock_filename)
            try:
                log.debug("Store lastblock %s to %s" % (self.lastblock, lastblock_filename))
                with open(lastblock_filename, "w") as lastblock_f:
                    lastblock_f.write("%s" % self.lastblock)
                    lastblock_f.flush()

            except Exception, e:
                log.error("FATAL: failed to store initial lastblock to %s.  Aborting." % lastblock_filename)
                log.exception(e)
                traceback.print_stack()
                os.abort()

        else:
            log.error("FATAL: No such file or directory: %s" % lastblock_filename )
            traceback.print_stack()
            os.abort()


    def get_lastblock( self, lastblock_filename=None, impl=None, working_dir=None ):
        """
        What was the last block processed?
        Return the number on success
        Return None on failure to read
        """

        if lastblock_filename is None:
            
            if impl is None:
                impl = self.impl

            lastblock_filename = config.get_lastblock_filename(impl=impl, working_dir=working_dir)
        
        if os.path.exists( lastblock_filename ):
           try:
              with open(lastblock_filename, 'r') as f:
                 lastblock_str = f.read().strip()
                 return int(lastblock_str)
              
           except Exception, e:
              log.error("Failed to read last block number at '%s'" % lastblock_filename )
              return None

        return None

          
    def rollback( self ):
        """
        Roll back a pending write: blow away temporary files.
        """
        
        tmp_db_filename = config.get_db_filename() + ".tmp"
        tmp_snapshot_filename = config.get_snapshots_filename() + ".tmp"
        tmp_lastblock_filename = config.get_lastblock_filename() + ".tmp"
        
        for f in [tmp_db_filename, tmp_snapshot_filename, tmp_lastblock_filename]:
            if os.path.exists( f ):
                
                try:
                    os.unlink( f )
                except:
                    log.error("Failed to unlink '%s'" % f )
                    pass
    
    
    def commit( self, backup=False, startup=False ):
        """
        Move all written but uncommitted data into place.
        Return True on success 
        Return False on error (in which case the caller should rollback())
        
        It is safe to call this method repeatedly until it returns True.
        """

        if self.read_only:
           log.error("FATAL: read-only")
           os.abort()

        tmp_db_filename = config.get_db_filename(impl=self.impl) + ".tmp"
        tmp_snapshot_filename = config.get_snapshots_filename(impl=self.impl) + ".tmp"
        tmp_lastblock_filename = config.get_lastblock_filename(impl=self.impl) + ".tmp"
        
        if not os.path.exists( tmp_lastblock_filename ) and (os.path.exists(tmp_db_filename) or os.path.exists(tmp_snapshot_filename)):
            # we did not successfully stage the write.
            # rollback 
            log.error("Partial write detected.  Not committing.")
            return False
           
        # basic sanity checks: don't overwrite the db if the file is zero bytes, or if we can't load it
        if os.path.exists( tmp_db_filename ):
            db_dir = os.path.dirname( tmp_db_filename )

            try:
                dirfd = os.open(db_dir, os.O_DIRECTORY)
                os.fsync(dirfd)
                os.close( dirfd )
            except Exception, e:
                log.exception(e)
                log.error("FATAL: failed to sync directory %s" % db_dir)
                traceback.print_stack()
                os.abort()

            sb = os.stat( tmp_db_filename )
            if sb.st_size == 0:
                log.error("Partial write detected: tried to overwrite with zero-sized db!  Will rollback.")
                return False

            if startup:
                # make sure we can load this 
                try:
                    with open(tmp_snapshot_filename, "r") as f:
                        db_txt = f.read()

                    db_json = json.loads(db_txt)
                except:
                    log.error("Partial write detected: corrupt partially-committed db!  Will rollback.")
                    return False

        
        backup_time = int(time.time() * 1000000)
       
        listing = []
        listing.append( ("lastblock", tmp_lastblock_filename, config.get_lastblock_filename(impl=self.impl)) )
        listing.append( ("snapshots", tmp_snapshot_filename, config.get_snapshots_filename(impl=self.impl)) )
        listing.append( ("db", tmp_db_filename, config.get_db_filename(impl=self.impl)) )

        for i in xrange(0, len(listing)):
            file_type, tmp_filename, filename = listing[i]
            
            dir_path = os.path.dirname( tmp_filename )
            dirfd = None
            try:
                dirfd = os.open(dir_path, os.O_DIRECTORY)
                os.fsync(dirfd)
            except Exception, e:
                log.exception(e)
                log.error("FATAL: failed to sync directory %s" % dir_path)
                traceback.print_stack()
                os.abort()

            if not os.path.exists( tmp_filename ):
                # no new state written
                os.close( dirfd )
                continue  

            # commit our new lastblock, consensus hash set, and state engine data
            try:
               
               # NOTE: rename fails on Windows if the destination exists 
               if sys.platform == 'win32' and os.path.exists( filename ):
                   log.debug("Clear old '%s' %s" % (file_type, filename))
                   os.unlink( filename )
                   os.fsync( dirfd )

               if not backup:
                   log.debug("Rename '%s': %s --> %s" % (file_type, tmp_filename, filename))
                   os.rename( tmp_filename, filename )
                   os.fsync( dirfd )

               else:
                   log.debug("Rename and back up '%s': %s --> %s" % (file_type, tmp_filename, filename))
                   shutil.copy( tmp_filename, tmp_filename + (".%s" % backup_time))
                   os.rename( tmp_filename, filename )
                   os.fsync( dirfd )
                  
            except Exception, e:
               log.exception(e)
               log.error("Failed to rename '%s' to '%s'" % (tmp_filename, filename))
               os.close( dirfd )
               return False 

            os.close( dirfd )
           
        return True
       

    def set_backup_frequency( self, backup_frequency ):
        self.backup_frequency = backup_frequency 


    def set_backup_max_age( self, backup_max_age ):
        self.backup_max_age = backup_max_age


    @classmethod 
    def get_backup_blocks( cls, impl, working_dir=None ):
        """
        Get the set of block IDs that were backed up
        """
        ret = []
        backup_dir = os.path.join( config.get_working_dir(impl=impl, working_dir=working_dir), "backups" )
        if not os.path.exists(backup_dir):
            return []

        for name in os.listdir( backup_dir ):
            if ".bak." not in name:
                continue 

            suffix = name.split(".bak.")[-1]
            try:
                block_id = int(suffix)
            except:
                continue 

            # must exist...
            backup_paths = cls.get_backup_paths( block_id, impl, working_dir=working_dir )
            for p in backup_paths:
                if not os.path.exists(p):
                    # doesn't exist
                    block_id = None
                    continue

            if block_id is not None:
                # have backup at this block 
                ret.append(block_id)

        return ret

        
    @classmethod
    def get_backup_paths( cls, block_id, impl, working_dir=None ):
        """
        Get the set of backup paths, given the virtualchain implementation module and block number
        """
        backup_dir = os.path.join( config.get_working_dir(impl=impl, working_dir=working_dir), "backups" )
        backup_paths = []
        for p in [config.get_db_filename(impl=impl, working_dir=working_dir), config.get_snapshots_filename(impl=impl, working_dir=working_dir), config.get_lastblock_filename(impl=impl, working_dir=working_dir)]:
            pbase = os.path.basename(p)
            backup_path = os.path.join( backup_dir, pbase + (".bak.%s" % block_id))
            backup_paths.append( backup_path )

        return backup_paths


    @classmethod
    def backup_restore( cls, block_id, impl, working_dir=None ):
        """
        Restore from a backup, given the virutalchain implementation module and block number
        """
        backup_dir = os.path.join( config.get_working_dir(impl=impl, working_dir=working_dir), "backups" )
        backup_paths = cls.get_backup_paths( block_id, impl, working_dir=working_dir )
        for p in backup_paths:
            assert os.path.exists( p ), "No such backup file: %s" % backup_paths

        for p in [config.get_db_filename(impl=impl, working_dir=working_dir), config.get_snapshots_filename(impl=impl, working_dir=working_dir), config.get_lastblock_filename(impl=impl, working_dir=working_dir)]:
            pbase = os.path.basename(p)
            backup_path = os.path.join( backup_dir, pbase + (".bak.%s" % block_id))
            log.debug("Restoring '%s' to '%s'" % (backup_path, p))
            shutil.copy( backup_path, p )
    
        return True


    def make_backups( self, block_id, working_dir=None ):
        """
        If we're doing backups on a regular basis, then 
        carry them out here if it is time to do so.
        This method does nothing otherwise.
        Abort on failure
        """

        # make a backup?
        if self.backup_frequency is not None:
            if (block_id % self.backup_frequency) == 0:

                backup_dir = os.path.join( config.get_working_dir(impl=self.impl, working_dir=working_dir), "backups" )
                if not os.path.exists(backup_dir):
                    try:
                        os.makedirs(backup_dir)
                    except Exception, e:
                        log.exception(e)
                        log.error("FATAL: failed to make backup directory '%s'" % backup_dir)
                        traceback.print_stack()
                        os.abort()
                        

                for p in [config.get_db_filename(impl=self.impl, working_dir=working_dir), config.get_snapshots_filename(impl=self.impl, working_dir=working_dir), config.get_lastblock_filename(impl=self.impl, working_dir=working_dir)]:
                    if os.path.exists(p):
                        try:
                            pbase = os.path.basename(p)
                            backup_path = os.path.join( backup_dir, pbase + (".bak.%s" % (block_id - 1)))

                            if not os.path.exists( backup_path ):
                                shutil.copy( p, backup_path )
                            else:
                                log.error("Will not overwrite '%s'" % backup_path)

                        except Exception, e:
                            log.exception(e)
                            log.error("FATAL: failed to back up '%s'" % p)
                            traceback.print_stack()
                            os.abort()

        return


    def clear_old_backups( self, block_id, working_dir=None ):
        """
        If we limit the number of backups we make, then clean out old ones
        older than block_id - backup_max_age (given in the constructor)

        This method does nothing otherwise.
        """
        
        if self.backup_max_age is None:
            # never delete backups
            return 

        # find old backups 
        backup_dir = os.path.join( config.get_working_dir(impl=self.impl, working_dir=working_dir), "backups" )
        if not os.path.exists(backup_dir):
            return 

        backups = os.listdir( backup_dir )
        for backup_name in backups:
            if backup_name in [".", ".."]:
                continue 

            backup_path = os.path.join(backup_dir, backup_name)
            backup_block = None 

            try:
                backup_block = int(backup_path.split(".")[-1])
            except:
                # not a backup file
                log.info("Skipping non-backup '%s'" % backup_path)

            if not backup_path.endswith( ".bak.%s" % backup_block ):
                # not a backup file 
                log.info("Skipping non-backup '%s'" % backup_path)
                continue
        
            if backup_block + self.backup_max_age < block_id:
                # dead 
                log.info("Removing old backup '%s'" % backup_path)
                try:
                    os.unlink(backup_path)
                except:
                    pass

    
    def save( self, block_id, consensus_hash, pending_ops, backup=False, working_dir=None ):
        """
        Write out all state to the working directory.
        Calls the implementation's 'db_save' method to store any state for this block.
        Calls the implementation's 'db_continue' method at the very end, to signal
        to the implementation that all virtualchain state has been saved.  This method
        can return False, in which case, indexing stops
        
        Return True on success 
        Return False if the implementation wants to exit.
        Aborts on fatal error
        """
        
        if self.read_only:
            log.error("FATAL: read only")
            traceback.print_stack()
            os.abort()

        if block_id < self.lastblock:
            log.error("FATAL: Already processed up to block %s (got %s)" % (self.lastblock, block_id))
            traceback.print_stack()
            os.abort()

        # stage data to temporary files
        tmp_db_filename = (config.get_db_filename(impl=self.impl, working_dir=working_dir) + ".tmp")
        tmp_snapshot_filename = (config.get_snapshots_filename(impl=self.impl, working_dir=working_dir) + ".tmp")
        tmp_lastblock_filename = (config.get_lastblock_filename(impl=self.impl, working_dir=working_dir) + ".tmp")
        
        try:
            with open(tmp_snapshot_filename, 'w') as f:
                db_dict = {
                   'snapshots': self.consensus_hashes
                }
                f.write(json.dumps(db_dict))
                f.flush()
            
            with open(tmp_lastblock_filename, "w") as lastblock_f:
                lastblock_f.write("%s" % block_id)
                lastblock_f.flush()

        except Exception, e:
            # failure to save is fatal 
            log.exception(e)
            log.error("FATAL: Could not stage data for block %s" % block_id)
            traceback.print_stack()
            os.abort()

        rc = self.impl.db_save( block_id, consensus_hash, pending_ops, tmp_db_filename, db_state=self.state )
        if not rc:
            # failed to save 
            # this is a fatal error
            log.error("FATAL: Implementation failed to save at block %s to %s" % (block_id, tmp_db_filename))
            
            try:
                os.unlink( tmp_lastblock_filename )
            except:
                pass 
            
            try:
                os.unlink( tmp_snapshot_filename )
            except:
                pass 
            
            traceback.print_stack()
            os.abort()
       
        rc = self.commit( backup=backup )
        if not rc:
            log.error("Failed to commit data at block %s.  Rolling back and aborting." % block_id )
            
            self.rollback()
            traceback.print_stack()
            os.abort()
        
        else:
            self.lastblock = block_id

            # make new backups 
            self.make_backups( block_id )

            # clear out old backups
            self.clear_old_backups( block_id )
   
        continue_indexing = True
        if hasattr(self.impl, "db_continue"):
            try:
                continue_indexing = self.impl.db_continue( block_id, consensus_hash )
            except Exception, e:
                log.exception(e)
                traceback.print_stack()
                log.error("FATAL: implementation failed db_continue")
                os.abort()

        return continue_indexing

   
    @classmethod
    def calculate_consensus_hash( self, merkle_root ):
        """
        Given the Merkle root of the set of records processed, calculate the consensus hash.
        """
        return binascii.hexlify( bin_hash160(merkle_root, True)[0:16])

  
    @classmethod 
    def make_ops_snapshot( cls, serialized_ops ):
        """
        Generate a deterministic hash over the sequence of (serialized) operations.
        """
        record_hashes = []
        for serialized_op in serialized_ops:
            record_hash = binascii.hexlify( bin_double_sha256( serialized_op ) )
            record_hashes.append( record_hash )

        if len(record_hashes) == 0:
            record_hashes.append( binascii.hexlify( bin_double_sha256( "" ) ) )

        # put records into their own Merkle tree, and mix the root with the consensus hashes.
        record_hashes.sort()
        record_merkle_tree = MerkleTree( record_hashes )
        record_root_hash = record_merkle_tree.root()

        return record_root_hash


    @classmethod 
    def make_snapshot_from_ops_hash( cls, record_root_hash, prev_consensus_hashes ):
        """
        Generate the consensus hash from the hash over the current ops, and 
        all previous required consensus hashes.
        """

        # mix into previous consensus hashes...
        all_hashes = prev_consensus_hashes[:] + [record_root_hash]
        all_hashes.sort()
        all_hashes_merkle_tree = MerkleTree( all_hashes )
        root_hash = all_hashes_merkle_tree.root()

        consensus_hash = StateEngine.calculate_consensus_hash( root_hash )
        return consensus_hash 


    @classmethod
    def make_snapshot( cls, serialized_ops, prev_consensus_hashes ):
        """
        Generate a consensus hash, using the tx-ordered list of serialized name 
        operations, and a list of previous consensus hashes that contains
        the (k-1)th, (k-2)th; (k-3)th; ...; (k - (2**i - 1))th consensus hashes, 
        all the way back to the beginning of time (prev_consensus_hashes[i] is the 
        (k - (2**(i+1) - 1))th consensus hash)
        """

        record_root_hash = StateEngine.make_ops_snapshot( serialized_ops )
        log.debug("Snapshot('%s', %s)" % (record_root_hash, prev_consensus_hashes))
        return cls.make_snapshot_from_ops_hash( record_root_hash, prev_consensus_hashes )


    @classmethod
    def serialize_op( cls, opcode, opdata, opfields, verbose=True ):
        """
        Given an opcode (byte), associated data (dict), and the operation
        fields to serialize (opfields), convert it 
        into its canonical serialized form (i.e. in order to 
        generate a consensus hash.

        Return the canonical form on success.
        Return None on error.
        """

        fields = opfields.get( opcode, None )
        if fields is None:
            log.error("BUG: unrecongnized opcode '%s'" % opcode )
            return None 

        all_values = []
        debug_all_values = []
        missing = []
        for field in fields:
           if not opdata.has_key(field):
              missing.append( field )

           field_value = opdata.get(field, None)
           if field_value is None:
              field_value = ""
          
           # netstring format
           debug_all_values.append( str(field) + "=" + str(len(str(field_value))) + ":" + str(field_value) )
           all_values.append( str(len(str(field_value))) + ":" + str(field_value) )

        if len(missing) > 0:
           log.error("Missing fields; dump follows:\n%s" % simplejson.dumps( opdata, indent=4, sort_keys=True ))
           raise Exception("BUG: missing fields '%s'" % (",".join(missing)))

        if verbose:
            log.debug("SERIALIZE: %s:%s" % (opcode, ",".join(debug_all_values) ))

        field_values = ",".join( all_values )

        return opcode + ":" + field_values


    def snapshot( self, block_id, oplist ):
        """
        Given the currnet block ID and the set of operations committed,
        find the consensus hash that represents the state of the virtual chain.
        
        The consensus hash is calculated as a Merkle skip-list.  It incorporates:
        * block K's operations 
        * block K - 1's consensus hash 
        * block K - 2 - 1's consensus hash 
        * block K - 4 - 2 - 1's consensus hash, 
        ...
        * block K - (2**i - 1)'s consensus hash
        
        The purpose of this construction is that it reduces the number of queries 
        a client needs to verify the integrity of previously-processed operations
        to a *sublinear* function of the length of the virtual blockchain.
        
        For example, if there are 15 blocks in the virtual chain, and a client has 
        the consensus hash for block 15 (ch[15]) but wants to verify an operation at block 3, the 
        client would:
        1.    Fetch ops[15], ch[14], ch[12], ch[8], ch[0]
        2.    Verify (1) with ch[15], so ch[8] is trusted.
        3.    Fetch ops[8], ch[7], ch[5], ch[1]
        4.    Verify (3) with ch[8], so ch[5] is trusted
        5.    Fetch ops[5], ch[3]
        6.    Verify (5) and ch[1] from (3) with ch[5], so ch[3] is trusted
        7.    Fetch ops[3], ch[2]
        8.    Verify (7) and ch[0] from (1) with ch[3], so ops[3] is trusted
        9.    Verify op in ops[3]
        """
        
        log.debug("Snapshotting block %s" % (block_id) )
        
        serialized_ops = []
        for opdata in oplist:
            serialized_record = StateEngine.serialize_op( opdata['virtualchain_opcode'], opdata, self.opfields )
            serialized_ops.append( serialized_record )

        previous_consensus_hashes = []
        k = block_id
        i = 1
        while k - (2**i - 1) >= self.impl.get_first_block_id():
            prev_block = k - (2**i - 1)
            prev_ch = self.get_consensus_at( prev_block )
            log.debug("Snapshotting block %s: consensus hash of %s is %s" % (block_id, prev_block, prev_ch))

            if prev_ch is None:
                log.error("BUG: None consensus for %s" % prev_block )
                traceback.print_stack()
                os.abort()

            previous_consensus_hashes.append( prev_ch )
            i += 1

        consensus_hash = StateEngine.make_snapshot( serialized_ops, previous_consensus_hashes )

        self.consensus_hashes[ str(block_id) ] = consensus_hash 
        
        return consensus_hash
   
   
    def parse_transaction( self, block_id, tx ):
        """
        Given a block ID and an data-bearing transaction, 
        try to parse it into a virtual chain operation.
        
        Use the implementation's 'db_parse' method to do so.
        
        Data transactions that do not have the magic bytes or a valid opcode
        will be skipped automatically.  The db_parse method does not need
        to know how to handle them.
        
        Set the following fields in op:
        * virtualchain_opcode:   the operation code 
        * virtualchain_outputs:  the list of transaction outputs
        * virtualchain_senders:  the list of transaction senders 
        * virtualchain_fee:      the total amount of money sent
        * virtualchain_block_number:  the block ID in which this transaction occurred
        
        Return a dict representing the data on success.
        Return None on error
        """
        
        data_hex = tx['nulldata']
        inputs = tx['vin']
        outputs = tx['vout']
        senders = tx['senders']
        fee = tx['fee']
        
        if not is_hex(data_hex):
            # not a valid hex string 
            return None
        
        if len(data_hex) % 2 != 0:
            # not valid hex string 
            return None
        
        data_bin = None
        try:
            # should always work; the tx downloader converts the binary string to hex
            data_bin = binascii.unhexlify( data_hex )
        except Exception, e:
            log.error("Failed to parse transaction: %s (data_hex = %s)" % (tx, data_hex))
            raise e
        
        if not data_bin.startswith( self.magic_bytes ):
            # not for us
            return None
<<<<<<< HEAD
       
        if len(op_return_bin) < len(self.magic_bytes) + 1:
            return None

        op_code = op_return_bin[ len(self.magic_bytes) ]
=======
        
        if len(data_bin) < len(self.magic_bytes) + 1:
            # invalid operation--no opcode
            return None

        # 3rd byte is always the operation code
        op_code = data_bin[ len(self.magic_bytes) ]
>>>>>>> 06fb97b6
        
        if op_code not in self.opcodes:
            return None 
        
        # looks like an op.  Try to parse it.
        op_payload = data_bin[ len(self.magic_bytes)+1: ]
        
        op = self.impl.db_parse( block_id, tx['txid'], tx['txindex'], op_code, op_payload, senders, inputs, outputs, fee, db_state=self.state )
        
        if op is None:
            # not valid 
            return None 
        
        # store it
        op['virtualchain_opcode'] = op_code
        op['virtualchain_outputs'] = outputs 
        op['virtualchain_senders'] = senders 
        op['virtualchain_fee'] = fee
        op['virtualchain_block_number'] = block_id
        op['virtualchain_accepted'] = False       # not yet accepted
        op['virtualchain_txid'] = tx['txid']
        op['virtualchain_txindex'] = tx['txindex']
        
        return op
   
   
    def parse_block( self, block_id, txs ):
        """
        Given the sequence of transactions in a block, turn them into a
        sequence of virtual chain operations.
        """
        
        ops = []
        
        for i in xrange(0,len(txs)):
            
            tx = txs[i]
            
            op = self.parse_transaction( block_id, tx )
            
            if op is not None:
                ops.append( op )
            
        return ops
   
   
    def remove_reserved_keys( self, op ):
        """
        Remove reserved keywords from an op dict,
        which can then safely be passed into the db.
        
        Returns a new op dict, and the reserved fields
        """
        sanitized = {}
        reserved = {}
        
        for k in op.keys():
            if str(k) not in RESERVED_KEYS:
                sanitized[str(k)] = copy.deepcopy(op[k])
            else:
                reserved[str(k)] = copy.deepcopy(op[k])
                
        return sanitized, reserved
  

    def sanitize_op( self, op ):
        """
        Remove and return the non-virtualchain-reserved keywords
        from an op.
        """
        return self.remove_reserved_keys( op )[0]


    def log_accept( self, block_id, vtxindex, opcode, op ):
        """
        Log an accepted operation
        """
        log.debug("ACCEPT op %s at (%s, %s) (%s)" % (opcode, block_id, vtxindex, json.dumps(op, sort_keys=True)))


    def log_reject( self, block_id, vtxindex, opcode, op ):
        """
        Log a rejected operation
        """
        log.debug("REJECT op %s (%s)" % (opcode, json.dumps(op, sort_keys=True)))
 

    def process_ops( self, block_id, ops ):
        """
        Given a transaction-ordered sequence of parsed operations,
        check their validity and give them to the state engine to 
        affect state changes.

        It calls 'db_check' to validate each operation, and 'db_commit'
        to add it to the state engine.  Gets back a list of state
        transitions (ops) to snapshot.
        """

        new_ops = defaultdict(list)

        for op in self.opcodes:
            new_ops[op] = []

        # transaction-ordered listing of accepted operations
        new_ops['virtualchain_ordered'] = []
        new_ops['virtualchain_all_ops'] = ops

        to_commit_sanitized = []
        to_commit_reserved = []

        # let the implementation do an initial scan over the blocks 
        initial_scan = []
        for i in xrange(0, len(ops)):

            op_data = ops[i]
            op_sanitized, _ = self.remove_reserved_keys( op_data )
            initial_scan.append( copy.deepcopy( op_sanitized ) )

        # allow the implementation to do a pre-scan of the set of ops 
        # (e.g. in Blockstack, this gets used to find name registration collisions)
        if hasattr(self.impl, "db_scan_block"):
            self.impl.db_scan_block( block_id, initial_scan, db_state=self.state )
        else:
            log.debug("Compat: no db_scan_block")

        # check each operation 
        for i in xrange(0, len(ops)):
            op_data = ops[i]
            op_sanitized, reserved = self.remove_reserved_keys( op_data )
            opcode = reserved['virtualchain_opcode']

            # check this op
            rc = self.impl.db_check( block_id, new_ops, opcode, op_sanitized, reserved['virtualchain_txid'], reserved['virtualchain_txindex'], to_commit_sanitized, db_state=self.state )
            if rc:

                # commit this op
                new_op_list = self.impl.db_commit( block_id, opcode, op_sanitized, reserved['virtualchain_txid'], reserved['virtualchain_txindex'], db_state=self.state )
                if type(new_op_list) != list:
                    new_op_list = [new_op_list]

                for new_op in new_op_list:
                    if new_op is not None:
                        if type(new_op) == dict:

                            # externally-visible state transition 
                            to_commit_sanitized_op = copy.deepcopy( new_op )
                            to_commit_sanitized.append( to_commit_sanitized_op )

                            new_op.update( reserved )
                            new_ops[ opcode ].append( new_op )
                            new_ops['virtualchain_ordered'].append( new_op )

                        else:
                            # internal state transition 
                            continue

            else:
                self.log_reject( block_id, reserved['virtualchain_txindex'], opcode, copy.deepcopy(op_sanitized))

        
        # final commit
        # the implementation has a chance here to feed any extra data into the consensus hash with this call
        # (e.g. to affect internal state transitions that occur as seconary, holistic consequences to the sequence
        # of prior operations for this block).
        final_op = self.impl.db_commit( block_id, 'virtualchain_final', None, None, None, db_state=self.state )
        if final_op is not None:
            final_op['virtualchain_opcode'] = 'final'

            new_ops['virtualchain_final'] = [final_op]
            new_ops['virtualchain_ordered'].append( final_op )
            new_ops['virtualchain_all_ops'].append( final_op )

        return new_ops
    
    
    def process_block( self, block_id, ops, backup=False, expected_snapshots=None ):
        """
        Top-level block processing method.
        Feed the block and its data transactions 
        through the implementation, to build up the 
        implementation's state.  Cache the 
        resulting data to disk.
       
        Return the consensus hash for this block on success.
        Exit on failure.
        """
        
        log.debug("Process block %s (%s virtual transactions)" % (block_id, len(ops)))

        if expected_snapshots is None:
            expected_snapshots = self.expected_snapshots
        
        new_ops = self.process_ops( block_id, ops )
        sanitized_ops = {}  # for save()

        consensus_hash = self.snapshot( block_id, new_ops['virtualchain_ordered'] )

        # sanity check 
        if expected_snapshots.has_key(block_id) and expected_snapshots[block_id] != consensus_hash:
            log.error("FATAL: consensus hash mismatch at height %s: %s != %s" % (block_id, expected_snapshots[block_id], consensus_hash))
            traceback.print_stack()
            os.abort()

        for op in new_ops.keys():

            sanitized_ops[op] = []
            for i in xrange(0, len(new_ops[op])):

                op_sanitized, op_reserved = self.remove_reserved_keys( new_ops[op][i] )
                sanitized_ops[op].append( op_sanitized )

        rc = self.save( block_id, consensus_hash, sanitized_ops, backup=backup )
        if not rc:
            # implementation requests early termination 
            log.debug("Early indexing termination at %s" % block_id)
            return None

        return consensus_hash


    @classmethod
    def build( cls, bitcoind_opts, end_block_id, state_engine, expected_snapshots={}, tx_filter=None ):
        """
        Top-level call to process all blocks in the blockchain.
        Goes and fetches all data-bearing transactions in order,
        and feeds them into the state engine implementation using its
        'db_parse', 'db_check', 'db_commit', and 'db_save'
        methods.
        
        Note that this method can take some time (hours, days) to complete 
        when called from the first block.
        
        Return True on success 
        Return False on error
        Raise an exception on recoverable error--the caller should simply try again.
        Exit on irrecoverable error--do not try to make forward progress
        """
       
        first_block_id = state_engine.lastblock + 1
        if first_block_id >= end_block_id:
            # built 
            log.debug("Up-to-date (%s >= %s)" % (first_block_id, end_block_id))
            return True 

        rc = True
        batch_size = config.BLOCK_BATCH_SIZE

        log.debug("Sync virtualchain state from %s to %s" % (first_block_id, end_block_id) )
        
        for block_id in xrange( first_block_id, end_block_id+1, batch_size ):
            
            if not rc:
                break 
           
            last_block_id = min(block_id + batch_size, end_block_id)
            block_ids_and_txs = transactions.get_virtual_transactions( bitcoind_opts, block_id, last_block_id, spv_last_block=end_block_id - 1, tx_filter=tx_filter )
            if block_ids_and_txs is None:
                raise Exception("Failed to get virtual transactions %s to %s" % (block_id, last_block_id))

            # process in order by block ID
            block_ids_and_txs.sort()
           
            for processed_block_id, txs in block_ids_and_txs:

                if state_engine.get_consensus_at( processed_block_id ) is not None:
                    raise Exception("Already processed block %s (%s)" % (processed_block_id, state_engine.get_consensus_at( processed_block_id )) )

                ops = state_engine.parse_block( processed_block_id, txs )
                consensus_hash = state_engine.process_block( processed_block_id, ops, expected_snapshots=expected_snapshots )
                
                if consensus_hash is None:
                    # request to stop
                    rc = False
                    log.debug("Stopped processing at block %s" % processed_block_id)
                    break

                log.debug("CONSENSUS(%s): %s" % (processed_block_id, state_engine.get_consensus_at( processed_block_id )))

                # sanity check, if given 
                expected_consensus_hash = state_engine.get_expected_consensus_at( processed_block_id )
                if expected_consensus_hash is not None:
                    if str(consensus_hash) != str(expected_consensus_hash):
                        rc = False
                        log.error("FATAL: DIVERGENCE DETECTED AT %s: %s != %s" % (processed_block_id, consensus_hash, expected_consensus_hash))
                        traceback.print_stack()
                        os.abort()
       
            if not rc:
                break
        
        log.debug("Last block is %s" % state_engine.lastblock )
        return rc
    
   
    def get_consensus_at( self, block_id ):
        """
        Get the consensus hash at a given block
        """
        return self.consensus_hashes.get( str(block_id), None )


    def get_expected_consensus_at( self, block_id ):
        """
        Get the expected consensus hash at a given block
        """
        return self.expected_snapshots.get( str(block_id), None )


    def get_block_from_consensus( self, consensus_hash ):
        """
        Get the block number with the given consensus hash.
        Return None if there is no such block.
        """
        # NOTE: not the most efficient thing here...
        for (block_id, ch) in self.consensus_hashes.iteritems():
            if str(ch) == str(consensus_hash):
                return int(block_id)

        return None


    def get_valid_consensus_hashes( self, block_id ):
        """
        Get the list of valid consensus hashes for a given block.
        """
        valid_consensus_hashes = []
        first_block_to_check = block_id - config.BLOCKS_CONSENSUS_HASH_IS_VALID
        for block_number in xrange(first_block_to_check, block_id+1):
            
            block_number_key = str(block_number)
            
            if block_number_key not in self.consensus_hashes.keys():
                continue
            
            valid_consensus_hashes.append( str(self.consensus_hashes[block_number_key]) )
          
        return valid_consensus_hashes
    
    
    def get_current_consensus(self):
        """
        Get the current consensus hash.
        """
        return self.get_consensus_at( str(self.lastblock) )

    def get_current_block( self ):
        """
        Get the last block Id processed.
        """
        return self.lastblock

    def is_consensus_hash_valid( self, block_id, consensus_hash ):
        """
        Given a block ID and a consensus hash, is 
        the hash still considered to be valid?
        We allow a grace period for which a consensus hash 
        is valid, since a writer might submit a 
        "recently stale" consensus hash under 
        heavy write load.
        """
        
        return str(consensus_hash) in self.get_valid_consensus_hashes( block_id )
     

    def get_rejected_ops( self ):
        """
        Get the op --> [operations] dict of rejected
        operations from the last block processed.
        """
        return self.rejected


def get_index_range( bitcoind ):
    """
    Get the range of block numbers that we need to fetch from the blockchain.
    
    Return None, None if we fail to connect to bitcoind.
    """

    start_block = config.get_first_block_id()
       
    try:
       current_block = int(bitcoind.getblockcount())
        
    except Exception, e:
       log.exception(e)
       return None, None

    # check our last known file
    lastblock_file = config.get_lastblock_filename()
    
    saved_block = 0
    if os.path.isfile(lastblock_file):
         
        with open(lastblock_file, 'r') as fin:
           try:
              saved_block = fin.read()
              saved_block = int(saved_block)
           except:
              saved_block = 0
              try:
                 os.unlink(lastblock_file)
              except OSError, oe:
                 pass 
              
              pass 

    if saved_block == 0:
        pass
    elif saved_block == current_block:
        start_block = saved_block
    elif saved_block < current_block:
        start_block = saved_block + 1

    return start_block, current_block
<|MERGE_RESOLUTION|>--- conflicted
+++ resolved
@@ -868,13 +868,6 @@
         if not data_bin.startswith( self.magic_bytes ):
             # not for us
             return None
-<<<<<<< HEAD
-       
-        if len(op_return_bin) < len(self.magic_bytes) + 1:
-            return None
-
-        op_code = op_return_bin[ len(self.magic_bytes) ]
-=======
         
         if len(data_bin) < len(self.magic_bytes) + 1:
             # invalid operation--no opcode
@@ -882,7 +875,6 @@
 
         # 3rd byte is always the operation code
         op_code = data_bin[ len(self.magic_bytes) ]
->>>>>>> 06fb97b6
         
         if op_code not in self.opcodes:
             return None 
