#!/usr/bin/env python
# -*- coding: utf-8 -*-
"""
    Virtualchain
    ~~~~~
    copyright: (c) 2014 by Halfmoon Labs, Inc.
    copyright: (c) 2015 by Blockstack.org
    
    This file is part of Virtualchain
    
    Virtualchain is free software: you can redistribute it and/or modify
    it under the terms of the GNU General Public License as published by
    the Free Software Foundation, either version 3 of the License, or
    (at your option) any later version.
    
    Virtualchain is distributed in the hope that it will be useful,
    but WITHOUT ANY WARRANTY; without even the implied warranty of
    MERCHANTABILITY or FITNESS FOR A PARTICULAR PURPOSE.  See the
    GNU General Public License for more details.
    You should have received a copy of the GNU General Public License
    along with Virtualchain.  If not, see <http://www.gnu.org/licenses/>.
"""


import argparse
import logging
import os
import os.path
import sys
import subprocess
import signal
import json
import datetime
import traceback
import httplib
import ssl
import threading
import time
import socket

from ..config import DEBUG
from utilitybelt import is_valid_int
from ConfigParser import SafeConfigParser

create_ssl_authproxy = False 
do_wrap_socket = False

if hasattr( ssl, "_create_unverified_context" ):
   ssl._create_default_https_context = ssl._create_unverified_context
   create_ssl_authproxy = True 

if not hasattr( ssl, "create_default_context" ):
   create_ssl_authproxy = False
   do_wrap_socket = True

if not globals().has_key('log'):
    log = logging.getLogger()
    log.setLevel(logging.DEBUG if DEBUG else logging.INFO)
    console = logging.StreamHandler()
    console.setLevel(logging.DEBUG if DEBUG else logging.INFO)
    log_format = ('[%(levelname)s] [%(module)s:%(lineno)d] (' + str(os.getpid()) + ') %(message)s' if DEBUG else '%(message)s')
    formatter = logging.Formatter( log_format )
    console.setFormatter(formatter)
    log.addHandler(console)

from bitcoinrpc.authproxy import AuthServiceProxy

class BitcoindConnection( httplib.HTTPSConnection ):
   """
   Wrapped SSL connection, if we can't use SSLContext.
   """

   def __init__(self, host, port, timeout=None ):
   
      httplib.HTTPSConnection.__init__(self, host, port )
      self.timeout = timeout
        
   def connect( self ):
      
      sock = socket.create_connection((self.host, self.port), self.timeout)
      if self._tunnel_host:
         self.sock = sock
         self._tunnel()
         
      self.sock = ssl.wrap_socket( sock, cert_reqs=ssl.CERT_NONE )
      

def create_bitcoind_connection( rpc_username, rpc_password, server, port, use_https ):
    """
    Creates an RPC client to a bitcoind instance.
    It will have ".opts" defined as a member, which will be a dict that stores the above connection options.
    """
    
    global do_wrap_socket, create_ssl_authproxy
        
    log.debug("[%s] Connect to bitcoind at %s://%s@%s:%s" % (os.getpid(), 'https' if use_https else 'http', rpc_username, server, port) )
    
    protocol = 'https' if use_https else 'http'
    if not server or len(server) < 1:
        raise Exception('Invalid bitcoind host address.')
    if not port or not is_valid_int(port):
        raise Exception('Invalid bitcoind port number.')
    
    authproxy_config_uri = '%s://%s:%s@%s:%s' % (protocol, rpc_username, rpc_password, server, port)
<<<<<<< HEAD
    
=======
   
>>>>>>> adccd5c4
    if use_https:
        # TODO: ship with a cert
        if do_wrap_socket:
           # ssl._create_unverified_context and ssl.create_default_context are not supported.
           # wrap the socket directly 
           connection = BitcoindConnection( server, int(port), timeout=300 )
           ret = AuthServiceProxy(authproxy_config_uri, connection=connection)
           
           
        elif create_ssl_authproxy:
           # ssl has _create_unverified_context, so we're good to go 
           ret = AuthServiceProxy(authproxy_config_uri, timeout=300)
        
        else:
           # have to set up an unverified context ourselves 
           ssl_ctx = ssl.create_default_context()
           ssl_ctx.check_hostname = False
           ssl_ctx.verify_mode = ssl.CERT_NONE
           connection = httplib.HTTPSConnection( server, int(port), context=ssl_ctx, timeout=300 )
           ret = AuthServiceProxy(authproxy_config_uri, connection=connection)
          
    else:
        ret = AuthServiceProxy(authproxy_config_uri)

    # remember the options 
    bitcoind_opts = {
       "bitcoind_user": rpc_username,
       "bitcoind_passwd": rpc_password,
       "bitcoind_server": server,
       "bitcoind_port": port,
       "bitcoind_use_https": use_https
    }
    
    setattr( ret, "opts", bitcoind_opts )
    return ret


def connect_bitcoind( bitcoind_opts ):
    """
    Create a connection to bitcoind, using a dict of config options.
    """
    return create_bitcoind_connection( bitcoind_opts['bitcoind_user'], bitcoind_opts['bitcoind_passwd'], bitcoind_opts['bitcoind_server'], bitcoind_opts['bitcoind_port'], bitcoind_opts['bitcoind_use_https'] )
 <|MERGE_RESOLUTION|>--- conflicted
+++ resolved
@@ -102,11 +102,7 @@
         raise Exception('Invalid bitcoind port number.')
     
     authproxy_config_uri = '%s://%s:%s@%s:%s' % (protocol, rpc_username, rpc_password, server, port)
-<<<<<<< HEAD
     
-=======
-   
->>>>>>> adccd5c4
     if use_https:
         # TODO: ship with a cert
         if do_wrap_socket:
@@ -114,7 +110,6 @@
            # wrap the socket directly 
            connection = BitcoindConnection( server, int(port), timeout=300 )
            ret = AuthServiceProxy(authproxy_config_uri, connection=connection)
-           
            
         elif create_ssl_authproxy:
            # ssl has _create_unverified_context, so we're good to go 
